--- conflicted
+++ resolved
@@ -85,11 +85,7 @@
 }
 
 function variableLengthReverseCompare(a: string, b: string): number {
-<<<<<<< HEAD
   return variableLengthCompare(a, b) * -1;
-=======
-  return getVariableCharacters(a).length >= getVariableCharacters(b).length ? -1 : 1;
->>>>>>> 9d667a55
 }
 
 let intlCollator: Intl.Collator;
@@ -100,13 +96,10 @@
   return intlCollator.compare(a, b);
 }
 
-<<<<<<< HEAD
-=======
 function shuffleCompare(): number {
   return Math.random() >= 0.5 ? 1 : -1;
 }
 
->>>>>>> 9d667a55
 function getVariableCharacters(line: string): string {
   const match = line.match(/(.*)=/);
   if (!match) {
